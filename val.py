# YOLOv5 🚀 by Ultralytics, GPL-3.0 license
"""
Validate a trained YOLOv5 model accuracy on a custom dataset

Usage:
    $ python path/to/val.py --data coco128.yaml --weights yolov5s.pt --img 640
"""

import argparse
import json
import os
import sys
from pathlib import Path
from threading import Thread

import numpy as np
import torch
from tqdm import tqdm

FILE = Path(__file__).resolve()
ROOT = FILE.parents[0]  # YOLOv5 root directory
if str(ROOT) not in sys.path:
    sys.path.append(str(ROOT))  # add ROOT to PATH
ROOT = Path(os.path.relpath(ROOT, Path.cwd()))  # relative

from models.experimental import attempt_load
from utils.datasets import create_dataloader
from utils.general import box_iou, coco80_to_coco91_class, colorstr, check_dataset, check_img_size, \
    check_requirements, check_suffix, check_yaml, increment_path, non_max_suppression, print_args, scale_coords, \
    xyxy2xywh, xywh2xyxy, LOGGER
from utils.metrics import ap_per_class, ConfusionMatrix
from utils.plots import output_to_target, plot_images, plot_val_study
from utils.torch_utils import select_device, time_sync
from utils.callbacks import Callbacks


def save_one_txt(predn, save_conf, shape, file):
    # Save one txt result
    gn = torch.tensor(shape)[[1, 0, 1, 0]]  # normalization gain whwh
    for *xyxy, conf, cls in predn.tolist():
        xywh = (xyxy2xywh(torch.tensor(xyxy).view(1, 4)) / gn).view(-1).tolist()  # normalized xywh
        line = (cls, *xywh, conf) if save_conf else (cls, *xywh)  # label format
        with open(file, 'a') as f:
            f.write(('%g ' * len(line)).rstrip() % line + '\n')


def save_one_json(predn, jdict, path, class_map):
    # Save one JSON result {"image_id": 42, "category_id": 18, "bbox": [258.15, 41.29, 348.26, 243.78], "score": 0.236}
    image_id = int(path.stem) if path.stem.isnumeric() else path.stem
    box = xyxy2xywh(predn[:, :4])  # xywh
    box[:, :2] -= box[:, 2:] / 2  # xy center to top-left corner
    for p, b in zip(predn.tolist(), box.tolist()):
        jdict.append({'image_id': image_id,
                      'category_id': class_map[int(p[5])],
                      'bbox': [round(x, 3) for x in b],
                      'score': round(p[4], 5)})


def process_batch(detections, labels, iouv):
    """
    Return correct predictions matrix. Both sets of boxes are in (x1, y1, x2, y2) format.
    Arguments:
        detections (Array[N, 6]), x1, y1, x2, y2, conf, class
        labels (Array[M, 5]), class, x1, y1, x2, y2
    Returns:
        correct (Array[N, 10]), for 10 IoU levels
    """
    correct = torch.zeros(detections.shape[0], iouv.shape[0], dtype=torch.bool, device=iouv.device)
    iou = box_iou(labels[:, 1:], detections[:, :4])
    x = torch.where((iou >= iouv[0]) & (labels[:, 0:1] == detections[:, 5]))  # IoU above threshold and classes match
    if x[0].shape[0]:
        matches = torch.cat((torch.stack(x, 1), iou[x[0], x[1]][:, None]), 1).cpu().numpy()  # [label, detection, iou]
        if x[0].shape[0] > 1:
            matches = matches[matches[:, 2].argsort()[::-1]]
            matches = matches[np.unique(matches[:, 1], return_index=True)[1]]
            # matches = matches[matches[:, 2].argsort()[::-1]]
            matches = matches[np.unique(matches[:, 0], return_index=True)[1]]
        matches = torch.Tensor(matches).to(iouv.device)
        correct[matches[:, 1].long()] = matches[:, 2:3] >= iouv
    return correct


@torch.no_grad()
def run(data,
        weights=None,  # model.pt path(s)
        batch_size=32,  # batch size
        imgsz=640,  # inference size (pixels)
        conf_thres=0.001,  # confidence threshold
        iou_thres=0.6,  # NMS IoU threshold
        task='val',  # train, val, test, speed or study
        device='',  # cuda device, i.e. 0 or 0,1,2,3 or cpu
        single_cls=False,  # treat as single-class dataset
        augment=False,  # augmented inference
        verbose=False,  # verbose output
        save_txt=False,  # save results to *.txt
        save_hybrid=False,  # save label+prediction hybrid results to *.txt
        save_conf=False,  # save confidences in --save-txt labels
        save_json=False,  # save a COCO-JSON results file
        project=ROOT / 'runs/val',  # save to project/name
        name='exp',  # save to project/name
        exist_ok=False,  # existing project/name ok, do not increment
        half=True,  # use FP16 half-precision inference
        model=None,
        dataloader=None,
        save_dir=Path(''),
        plots=True,
        callbacks=Callbacks(),
        compute_loss=None,
        ):
    # Initialize/load model and set device
    training = model is not None
    if training:  # called by train.py
        device = next(model.parameters()).device  # get model device

    else:  # called directly
        device = select_device(device, batch_size=batch_size)

        # Directories
        save_dir = increment_path(Path(project) / name, exist_ok=exist_ok)  # increment run
        (save_dir / 'labels' if save_txt else save_dir).mkdir(parents=True, exist_ok=True)  # make dir

        # Load model
        check_suffix(weights, '.pt')
        model = attempt_load(weights, map_location=device)  # load FP32 model
        gs = max(int(model.stride.max()), 32)  # grid size (max stride)
        imgsz = check_img_size(imgsz, s=gs)  # check image size

        # Multi-GPU disabled, incompatible with .half() https://github.com/ultralytics/yolov5/issues/99
        # if device.type != 'cpu' and torch.cuda.device_count() > 1:
        #     model = nn.DataParallel(model)

        # Data
        data = check_dataset(data)  # check

    # Half
    half &= device.type != 'cpu'  # half precision only supported on CUDA
    model.half() if half else model.float()

    # Configure
    model.eval()
    is_coco = isinstance(data.get('val'), str) and data['val'].endswith('coco/val2017.txt')  # COCO dataset
    nc = 1 if single_cls else int(data['nc'])  # number of classes
    iouv = torch.linspace(0.5, 0.95, 10).to(device)  # iou vector for mAP@0.5:0.95
    niou = iouv.numel()

    # Dataloader
    if not training:
        if device.type != 'cpu':
            model(torch.zeros(1, 3, imgsz, imgsz).to(device).type_as(next(model.parameters())))  # run once
        pad = 0.0 if task == 'speed' else 0.5
        task = task if task in ('train', 'val', 'test') else 'val'  # path to train/val/test images
        dataloader = create_dataloader(data[task], imgsz, batch_size, gs, single_cls, pad=pad, rect=True,
                                       prefix=colorstr(f'{task}: '))[0]

    seen = 0
    confusion_matrix = ConfusionMatrix(nc=nc)
    names = {k: v for k, v in enumerate(model.names if hasattr(model, 'names') else model.module.names)}
    class_map = coco80_to_coco91_class() if is_coco else list(range(1000))
    s = ('%20s' + '%11s' * 6) % ('Class', 'Images', 'Labels', 'P', 'R', 'mAP@.5', 'mAP@.5:.95')
    dt, p, r, f1, mp, mr, map50, map = [0.0, 0.0, 0.0], 0.0, 0.0, 0.0, 0.0, 0.0, 0.0, 0.0
    loss = torch.zeros(3, device=device)
    jdict, stats, ap, ap_class = [], [], [], []
    for batch_i, (img, targets, paths, shapes) in enumerate(tqdm(dataloader, desc=s)):
        t1 = time_sync()
        img = img.to(device, non_blocking=True)
        img = img.half() if half else img.float()  # uint8 to fp16/32
        img /= 255.0  # 0 - 255 to 0.0 - 1.0
        targets = targets.to(device)
        nb, _, height, width = img.shape  # batch size, channels, height, width
        t2 = time_sync()
        dt[0] += t2 - t1

        # Run model
        out, train_out = model(img, augment=augment)  # inference and training outputs
        dt[1] += time_sync() - t2

        # Compute loss
        if compute_loss:
            loss += compute_loss([x.float() for x in train_out], targets)[1]  # box, obj, cls

        # Run NMS
        targets[:, 2:] *= torch.Tensor([width, height, width, height]).to(device)  # to pixels
        lb = [targets[targets[:, 0] == i, 1:] for i in range(nb)] if save_hybrid else []  # for autolabelling
        t3 = time_sync()
        out = non_max_suppression(out, conf_thres, iou_thres, labels=lb, multi_label=True, agnostic=single_cls)
        dt[2] += time_sync() - t3

        # Statistics per image
        for si, pred in enumerate(out):
            labels = targets[targets[:, 0] == si, 1:]
            nl = len(labels)
            tcls = labels[:, 0].tolist() if nl else []  # target class
            path, shape = Path(paths[si]), shapes[si][0]
            seen += 1

            if len(pred) == 0:
                if nl:
                    stats.append((torch.zeros(0, niou, dtype=torch.bool), torch.Tensor(), torch.Tensor(), tcls))
                continue

            # Predictions
            if single_cls:
                pred[:, 5] = 0
            predn = pred.clone()
            scale_coords(img[si].shape[1:], predn[:, :4], shape, shapes[si][1])  # native-space pred

            # Evaluate
            if nl:
                tbox = xywh2xyxy(labels[:, 1:5])  # target boxes
                scale_coords(img[si].shape[1:], tbox, shape, shapes[si][1])  # native-space labels
                labelsn = torch.cat((labels[:, 0:1], tbox), 1)  # native-space labels
                correct = process_batch(predn, labelsn, iouv)
                if plots:
                    confusion_matrix.process_batch(predn, labelsn)
            else:
                correct = torch.zeros(pred.shape[0], niou, dtype=torch.bool)
            stats.append((correct.cpu(), pred[:, 4].cpu(), pred[:, 5].cpu(), tcls))  # (correct, conf, pcls, tcls)

            # Save/log
            if save_txt:
                save_one_txt(predn, save_conf, shape, file=save_dir / 'labels' / (path.stem + '.txt'))
            if save_json:
                save_one_json(predn, jdict, path, class_map)  # append to COCO-JSON dictionary
            callbacks.run('on_val_image_end', pred, predn, path, names, img[si])

        # Plot images
        if plots and batch_i < 3:
            f = save_dir / f'val_batch{batch_i}_labels.jpg'  # labels
            Thread(target=plot_images, args=(img, targets, paths, f, names), daemon=True).start()
            f = save_dir / f'val_batch{batch_i}_pred.jpg'  # predictions
            Thread(target=plot_images, args=(img, output_to_target(out), paths, f, names), daemon=True).start()

    # Compute statistics
    stats = [np.concatenate(x, 0) for x in zip(*stats)]  # to numpy
    if len(stats) and stats[0].any():
        p, r, ap, f1, ap_class = ap_per_class(*stats, plot=plots, save_dir=save_dir, names=names)
        ap50, ap = ap[:, 0], ap.mean(1)  # AP@0.5, AP@0.5:0.95
        mp, mr, map50, map = p.mean(), r.mean(), ap50.mean(), ap.mean()
        nt = np.bincount(stats[3].astype(np.int64), minlength=nc)  # number of targets per class
    else:
        nt = torch.zeros(1)

    # Print results
    pf = '%20s' + '%11i' * 2 + '%11.3g' * 4  # print format
    LOGGER.info(pf % ('all', seen, nt.sum(), mp, mr, map50, map))

    # Print results per class
    if (verbose or (nc < 50 and not training)) and nc > 1 and len(stats):
        for i, c in enumerate(ap_class):
            LOGGER.info(pf % (names[c], seen, nt[c], p[i], r[i], ap50[i], ap[i]))

    # Print speeds
    t = tuple(x / seen * 1E3 for x in dt)  # speeds per image
    if not training:
        shape = (batch_size, 3, imgsz, imgsz)
        LOGGER.info(f'Speed: %.1fms pre-process, %.1fms inference, %.1fms NMS per image at shape {shape}' % t)

    # Plots
    if plots:
        confusion_matrix.plot(save_dir=save_dir, names=list(names.values()))
        callbacks.run('on_val_end')

    # Save JSON
    if save_json and len(jdict):
        w = Path(weights[0] if isinstance(weights, list) else weights).stem if weights is not None else ''  # weights
        anno_json = str(Path(data.get('path', '../coco')) / 'annotations/instances_val2017.json')  # annotations json
        pred_json = str(save_dir / f"{w}_predictions.json")  # predictions json
        LOGGER.info(f'\nEvaluating pycocotools mAP... saving {pred_json}...')
        with open(pred_json, 'w') as f:
            json.dump(jdict, f)

        try:  # https://github.com/cocodataset/cocoapi/blob/master/PythonAPI/pycocoEvalDemo.ipynb
            check_requirements(['pycocotools'])
            from pycocotools.coco import COCO
            from pycocotools.cocoeval import COCOeval

            anno = COCO(anno_json)  # init annotations api
            pred = anno.loadRes(pred_json)  # init predictions api
            eval = COCOeval(anno, pred, 'bbox')
            if is_coco:
                eval.params.imgIds = [int(Path(x).stem) for x in dataloader.dataset.img_files]  # image IDs to evaluate
            eval.evaluate()
            eval.accumulate()
            eval.summarize()
            map, map50 = eval.stats[:2]  # update results (mAP@0.5:0.95, mAP@0.5)
        except Exception as e:
            LOGGER.info(f'pycocotools unable to run: {e}')

    # Return results
    model.float()  # for training
    if not training:
        s = f"\n{len(list(save_dir.glob('labels/*.txt')))} labels saved to {save_dir / 'labels'}" if save_txt else ''
        LOGGER.info(f"Results saved to {colorstr('bold', save_dir)}{s}")
    maps = np.zeros(nc) + map
    for i, c in enumerate(ap_class):
        maps[c] = ap[i]
    return (mp, mr, map50, map, *(loss.cpu() / len(dataloader)).tolist()), maps, t


def parse_opt():
    parser = argparse.ArgumentParser()
<<<<<<< HEAD
    parser.add_argument('--data', type=str, default='data/coco.yaml', help='dataset.yaml path')
    parser.add_argument('--weights', nargs='+', type=str, default='../YOLOModels/yolov3.pt', help='model.pt path(s)')
=======
    parser.add_argument('--data', type=str, default=ROOT / 'data/coco128.yaml', help='dataset.yaml path')
    parser.add_argument('--weights', nargs='+', type=str, default=ROOT / 'yolov5s.pt', help='model.pt path(s)')
>>>>>>> 19c8760c
    parser.add_argument('--batch-size', type=int, default=32, help='batch size')
    parser.add_argument('--imgsz', '--img', '--img-size', type=int, default=640, help='inference size (pixels)')
    parser.add_argument('--conf-thres', type=float, default=0.001, help='confidence threshold')
    parser.add_argument('--iou-thres', type=float, default=0.6, help='NMS IoU threshold')
    parser.add_argument('--task', default='val', help='train, val, test, speed or study')
    parser.add_argument('--device', default='', help='cuda device, i.e. 0 or 0,1,2,3 or cpu')
    parser.add_argument('--single-cls', action='store_true', help='treat as single-class dataset')
    parser.add_argument('--augment', action='store_true', help='augmented inference')
    parser.add_argument('--verbose', action='store_true', help='report mAP by class')
    parser.add_argument('--save-txt', action='store_true', help='save results to *.txt')
    parser.add_argument('--save-hybrid', action='store_true', help='save label+prediction hybrid results to *.txt')
    parser.add_argument('--save-conf', action='store_true', help='save confidences in --save-txt labels')
    parser.add_argument('--save-json', action='store_true', help='save a COCO-JSON results file')
    parser.add_argument('--project', default=ROOT / 'runs/val', help='save to project/name')
    parser.add_argument('--name', default='exp', help='save to project/name')
    parser.add_argument('--exist-ok', action='store_true', help='existing project/name ok, do not increment')
    parser.add_argument('--half', action='store_true', help='use FP16 half-precision inference')
    opt = parser.parse_args()
    opt.data = check_yaml(opt.data)  # check YAML
    opt.save_json |= opt.data.endswith('coco.yaml')
    opt.save_txt |= opt.save_hybrid
    print_args(FILE.stem, opt)
    return opt


def main(opt):
    check_requirements(requirements=ROOT / 'requirements.txt', exclude=('tensorboard', 'thop'))

    if opt.task in ('train', 'val', 'test'):  # run normally
        run(**vars(opt))

    elif opt.task == 'speed':  # speed benchmarks
        # python val.py --task speed --data coco.yaml --batch 1 --weights yolov5n.pt yolov5s.pt...
        for w in opt.weights if isinstance(opt.weights, list) else [opt.weights]:
            run(opt.data, weights=w, batch_size=opt.batch_size, imgsz=opt.imgsz, conf_thres=.25, iou_thres=.45,
                device=opt.device, save_json=False, plots=False)

    elif opt.task == 'study':  # run over a range of settings and save/plot
        # python val.py --task study --data coco.yaml --iou 0.7 --weights yolov5n.pt yolov5s.pt...
        x = list(range(256, 1536 + 128, 128))  # x axis (image sizes)
        for w in opt.weights if isinstance(opt.weights, list) else [opt.weights]:
            f = f'study_{Path(opt.data).stem}_{Path(w).stem}.txt'  # filename to save to
            y = []  # y axis
            for i in x:  # img-size
                LOGGER.info(f'\nRunning {f} point {i}...')
                r, _, t = run(opt.data, weights=w, batch_size=opt.batch_size, imgsz=i, conf_thres=opt.conf_thres,
                              iou_thres=opt.iou_thres, device=opt.device, save_json=opt.save_json, plots=False)
                y.append(r + t)  # results and times
            np.savetxt(f, y, fmt='%10.4g')  # save
        os.system('zip -r study.zip study_*.txt')
        plot_val_study(x=x)  # plot


if __name__ == "__main__":
    opt = parse_opt()
    main(opt)<|MERGE_RESOLUTION|>--- conflicted
+++ resolved
@@ -299,13 +299,8 @@
 
 def parse_opt():
     parser = argparse.ArgumentParser()
-<<<<<<< HEAD
     parser.add_argument('--data', type=str, default='data/coco.yaml', help='dataset.yaml path')
     parser.add_argument('--weights', nargs='+', type=str, default='../YOLOModels/yolov3.pt', help='model.pt path(s)')
-=======
-    parser.add_argument('--data', type=str, default=ROOT / 'data/coco128.yaml', help='dataset.yaml path')
-    parser.add_argument('--weights', nargs='+', type=str, default=ROOT / 'yolov5s.pt', help='model.pt path(s)')
->>>>>>> 19c8760c
     parser.add_argument('--batch-size', type=int, default=32, help='batch size')
     parser.add_argument('--imgsz', '--img', '--img-size', type=int, default=640, help='inference size (pixels)')
     parser.add_argument('--conf-thres', type=float, default=0.001, help='confidence threshold')
