--- conflicted
+++ resolved
@@ -119,16 +119,11 @@
         self.cv3 = nn.Conv2d(c_, c_, 1, 1, bias=False)
         self.cv4 = Conv(2 * c_, c2, 1, 1)
         self.bn = nn.BatchNorm2d(2 * c_)  # applied to cat(cv2, cv3)
-<<<<<<< HEAD
         if USE_MISHACT == True:
             self.act = Mish()
         else:
             self.act = nn.LeakyReLU(0.1, inplace=True)
         self.m = nn.Sequential(*[Bottleneck(c_, c_, shortcut, g, e=1.0) for _ in range(n)])
-=======
-        self.act = nn.SiLU()
-        self.m = nn.Sequential(*(Bottleneck(c_, c_, shortcut, g, e=1.0) for _ in range(n)))
->>>>>>> 19c8760c
 
     def forward(self, x):
         y1 = self.cv3(self.m(self.cv1(x)))
