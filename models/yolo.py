# YOLOv5 🚀 by Ultralytics, GPL-3.0 license
"""
YOLO-specific modules

Usage:
    $ python path/to/models/yolo.py --cfg yolov5s.yaml
"""

import argparse
import sys
from copy import deepcopy
from pathlib import Path

FILE = Path(__file__).resolve()
ROOT = FILE.parents[1]  # YOLOv5 root directory
if str(ROOT) not in sys.path:
    sys.path.append(str(ROOT))  # add ROOT to PATH
# ROOT = ROOT.relative_to(Path.cwd())  # relative

from models.common import *
from models.experimental import *
from utils.autoanchor import check_anchor_order
from utils.general import check_version, check_yaml, make_divisible, print_args, LOGGER
from utils.plots import feature_visualization
from utils.torch_utils import copy_attr, fuse_conv_and_bn, initialize_weights, model_info, scale_img, \
    select_device, time_sync

try:
    import thop  # for FLOPs computation
except ImportError:
    thop = None


class Detect(nn.Module):
    stride = None  # strides computed during build
    onnx_dynamic = False  # ONNX export parameter

    def __init__(self, nc=80, anchors=(), ch=(), inplace=True):  # detection layer
        super().__init__()
        self.nc = nc  # number of classes
        self.no = nc + 5  # number of outputs per anchor
        self.nl = len(anchors)  # number of detection layers
        self.na = len(anchors[0]) // 2  # number of anchors
        self.grid = [torch.zeros(1)] * self.nl  # init grid
        self.anchor_grid = [torch.zeros(1)] * self.nl  # init anchor grid
        self.register_buffer('anchors', torch.tensor(anchors).float().view(self.nl, -1, 2))  # shape(nl,na,2)
        self.m = nn.ModuleList(nn.Conv2d(x, self.no * self.na, 1) for x in ch)  # output conv
        self.inplace = inplace  # use in-place ops (e.g. slice assignment)

    def forward(self, x):
        z = []  # inference output
        for i in range(self.nl):
            x[i] = self.m[i](x[i])  # conv
            bs, _, ny, nx = x[i].shape  # x(bs,255,20,20) to x(bs,3,20,20,85)
            x[i] = x[i].view(bs, self.na, self.no, ny, nx).permute(0, 1, 3, 4, 2).contiguous()

            if not self.training:  # inference
                if self.grid[i].shape[2:4] != x[i].shape[2:4] or self.onnx_dynamic:
                    self.grid[i], self.anchor_grid[i] = self._make_grid(nx, ny, i)

                y = x[i].sigmoid()
                if self.inplace:
                    y[..., 0:2] = (y[..., 0:2] * 2. - 0.5 + self.grid[i]) * self.stride[i]  # xy
                    y[..., 2:4] = (y[..., 2:4] * 2) ** 2 * self.anchor_grid[i]  # wh
                else:  # for YOLOv5 on AWS Inferentia https://github.com/ultralytics/yolov5/pull/2953
                    xy = (y[..., 0:2] * 2. - 0.5 + self.grid[i]) * self.stride[i]  # xy
                    wh = (y[..., 2:4] * 2) ** 2 * self.anchor_grid[i]  # wh
                    y = torch.cat((xy, wh, y[..., 4:]), -1)
                z.append(y.view(bs, -1, self.no))

        return x if self.training else (torch.cat(z, 1), x)

    def _make_grid(self, nx=20, ny=20, i=0):
        d = self.anchors[i].device
        if check_version(torch.__version__, '1.10.0'):  # torch>=1.10.0 meshgrid workaround for torch>=0.7 compatibility
            yv, xv = torch.meshgrid([torch.arange(ny).to(d), torch.arange(nx).to(d)], indexing='ij')
        else:
            yv, xv = torch.meshgrid([torch.arange(ny).to(d), torch.arange(nx).to(d)])
        grid = torch.stack((xv, yv), 2).expand((1, self.na, ny, nx, 2)).float()
        anchor_grid = (self.anchors[i].clone() * self.stride[i]) \
            .view((1, self.na, 1, 1, 2)).expand((1, self.na, ny, nx, 2)).float()
        return grid, anchor_grid


class Model(nn.Module):
    def __init__(self, cfg='yolov5s.yaml', ch=3, nc=None, anchors=None):  # model, input channels, number of classes
        super().__init__()
        if isinstance(cfg, dict):
            self.yaml = cfg  # model dict
        else:  # is *.yaml
            import yaml  # for torch hub
            self.yaml_file = Path(cfg).name
            with open(cfg, errors='ignore') as f:
                self.yaml = yaml.safe_load(f)  # model dict

        # Define model
        ch = self.yaml['ch'] = self.yaml.get('ch', ch)  # input channels
        if nc and nc != self.yaml['nc']:
            LOGGER.info(f"Overriding model.yaml nc={self.yaml['nc']} with nc={nc}")
            self.yaml['nc'] = nc  # override yaml value
        if anchors:
            LOGGER.info(f'Overriding model.yaml anchors with anchors={anchors}')
            self.yaml['anchors'] = round(anchors)  # override yaml value
        self.model, self.save = parse_model(deepcopy(self.yaml), ch=[ch])  # model, savelist
        self.names = [str(i) for i in range(self.yaml['nc'])]  # default names
        self.inplace = self.yaml.get('inplace', True)

        # Build strides, anchors
        m = self.model[-1]  # Detect()
        if isinstance(m, Detect):
            s = 256  # 2x min stride
            m.inplace = self.inplace
            m.stride = torch.tensor([s / x.shape[-2] for x in self.forward(torch.zeros(1, ch, s, s))])  # forward
            m.anchors /= m.stride.view(-1, 1, 1)
            check_anchor_order(m)
            self.stride = m.stride
            self._initialize_biases()  # only run once

        # Init weights, biases
        initialize_weights(self)
        self.info()
        LOGGER.info('')

    def forward(self, x, augment=False, profile=False, visualize=False):
        if augment:
            return self._forward_augment(x)  # augmented inference, None
        return self._forward_once(x, profile, visualize)  # single-scale inference, train

    def _forward_augment(self, x):
        img_size = x.shape[-2:]  # height, width
        s = [1, 0.83, 0.67]  # scales
        f = [None, 3, None]  # flips (2-ud, 3-lr)
        y = []  # outputs
        for si, fi in zip(s, f):
            xi = scale_img(x.flip(fi) if fi else x, si, gs=int(self.stride.max()))
            yi = self._forward_once(xi)[0]  # forward
            # cv2.imwrite(f'img_{si}.jpg', 255 * xi[0].cpu().numpy().transpose((1, 2, 0))[:, :, ::-1])  # save
            yi = self._descale_pred(yi, fi, si, img_size)
            y.append(yi)
        y = self._clip_augmented(y)  # clip augmented tails
        return torch.cat(y, 1), None  # augmented inference, train

    def _forward_once(self, x, profile=False, visualize=False):
        y, dt = [], []  # outputs
        for m in self.model:
            if m.f != -1:  # if not from previous layer
                #if not from previous layer, the x value should be from other layers in y
                x = y[m.f] if isinstance(m.f, int) else [x if j == -1 else y[j] for j in m.f]  # from earlier layers
            if profile:
                self._profile_one_layer(m, x, dt)

            x = m(x)  # run forward for each module

            #if this layer's out is in the save list, save the value to y
            y.append(x if m.i in self.save else None)  # save output
            if visualize:
                feature_visualization(x, m.type, m.i, save_dir=visualize)
        return x

    def _descale_pred(self, p, flips, scale, img_size):
        # de-scale predictions following augmented inference (inverse operation)
        if self.inplace:
            p[..., :4] /= scale  # de-scale
            if flips == 2:
                p[..., 1] = img_size[0] - p[..., 1]  # de-flip ud
            elif flips == 3:
                p[..., 0] = img_size[1] - p[..., 0]  # de-flip lr
        else:
            x, y, wh = p[..., 0:1] / scale, p[..., 1:2] / scale, p[..., 2:4] / scale  # de-scale
            if flips == 2:
                y = img_size[0] - y  # de-flip ud
            elif flips == 3:
                x = img_size[1] - x  # de-flip lr
            p = torch.cat((x, y, wh, p[..., 4:]), -1)
        return p

    def _clip_augmented(self, y):
        # Clip YOLOv5 augmented inference tails
        nl = self.model[-1].nl  # number of detection layers (P3-P5)
        g = sum(4 ** x for x in range(nl))  # grid points
        e = 1  # exclude layer count
        i = (y[0].shape[1] // g) * sum(4 ** x for x in range(e))  # indices
        y[0] = y[0][:, :-i]  # large
        i = (y[-1].shape[1] // g) * sum(4 ** (nl - 1 - x) for x in range(e))  # indices
        y[-1] = y[-1][:, i:]  # small
        return y

    def _profile_one_layer(self, m, x, dt):
        c = isinstance(m, Detect)  # is final layer, copy input as inplace fix
        o = thop.profile(m, inputs=(x.copy() if c else x,), verbose=False)[0] / 1E9 * 2 if thop else 0  # FLOPs
        t = time_sync()
        for _ in range(10):
            m(x.copy() if c else x)
        dt.append((time_sync() - t) * 100)
        if m == self.model[0]:
            LOGGER.info(f"{'time (ms)':>10s} {'GFLOPs':>10s} {'params':>10s}  {'module'}")
        LOGGER.info(f'{dt[-1]:10.2f} {o:10.2f} {m.np:10.0f}  {m.type}')
        if c:
            LOGGER.info(f"{sum(dt):10.2f} {'-':>10s} {'-':>10s}  Total")

    def _initialize_biases(self, cf=None):  # initialize biases into Detect(), cf is class frequency
        # https://arxiv.org/abs/1708.02002 section 3.3
        # cf = torch.bincount(torch.tensor(np.concatenate(dataset.labels, 0)[:, 0]).long(), minlength=nc) + 1.
        m = self.model[-1]  # Detect() module
        for mi, s in zip(m.m, m.stride):  # from
            b = mi.bias.view(m.na, -1)  # conv.bias(255) to (3,85)
            b.data[:, 4] += math.log(8 / (640 / s) ** 2)  # obj (8 objects per 640 image)
            b.data[:, 5:] += math.log(0.6 / (m.nc - 0.99)) if cf is None else torch.log(cf / cf.sum())  # cls
            mi.bias = torch.nn.Parameter(b.view(-1), requires_grad=True)

    def _print_biases(self):
        m = self.model[-1]  # Detect() module
        for mi in m.m:  # from
            b = mi.bias.detach().view(m.na, -1).T  # conv.bias(255) to (3,85)
            LOGGER.info(
                ('%6g Conv2d.bias:' + '%10.3g' * 6) % (mi.weight.shape[1], *b[:5].mean(1).tolist(), b[5:].mean()))

    # def _print_weights(self):
    #     for m in self.model.modules():
    #         if type(m) is Bottleneck:
    #             LOGGER.info('%10.3g' % (m.w.detach().sigmoid() * 2))  # shortcut weights

    def fuse(self):  # fuse model Conv2d() + BatchNorm2d() layers
        LOGGER.info('Fusing layers... ')
        for m in self.model.modules():
            if isinstance(m, (Conv, DWConv)) and hasattr(m, 'bn'):
                m.conv = fuse_conv_and_bn(m.conv, m.bn)  # update conv
                delattr(m, 'bn')  # remove batchnorm
                m.forward = m.forward_fuse  # update forward
        self.info()
        return self

    def autoshape(self):  # add AutoShape module
        LOGGER.info('Adding AutoShape... ')
        m = AutoShape(self)  # wrap model
        copy_attr(m, self, include=('yaml', 'nc', 'hyp', 'names', 'stride'), exclude=())  # copy attributes
        return m

    def info(self, verbose=False, img_size=640):  # print model information
        model_info(self, verbose, img_size)

    def _apply(self, fn):
        # Apply to(), cpu(), cuda(), half() to model tensors that are not parameters or registered buffers
        self = super()._apply(fn)
        m = self.model[-1]  # Detect()
        if isinstance(m, Detect):
            m.stride = fn(m.stride)
            m.grid = list(map(fn, m.grid))
            if isinstance(m.anchor_grid, list):
                m.anchor_grid = list(map(fn, m.anchor_grid))
        return self


def parse_model(d, ch):  # model_dict, input_channels(3)
    LOGGER.info(f"\n{'':>3}{'from':>18}{'n':>3}{'params':>10}  {'module':<40}{'arguments':<30}")
    anchors, nc, gd, gw = d['anchors'], d['nc'], d['depth_multiple'], d['width_multiple']
    na = (len(anchors[0]) // 2) if isinstance(anchors, list) else anchors  # number of anchors
    no = na * (nc + 5)  # number of outputs = anchors * (classes + 5)

    layers, save, c2 = [], [], ch[-1]  # layers, savelist, ch out
    for i, (f, n, m, args) in enumerate(d['backbone'] + d['head']):  # from, number, module, args
        m = eval(m) if isinstance(m, str) else m  # eval strings
        for j, a in enumerate(args):
            try:
                args[j] = eval(a) if isinstance(a, str) else a  # eval strings
            except NameError:
                pass

        n = n_ = max(round(n * gd), 1) if n > 1 else n  # depth gain
        if m in [Conv, GhostConv, Bottleneck, GhostBottleneck, SPP, SPPF, DWConv, MixConv2d, Focus, CrossConv,
                 BottleneckCSP, BottleneckCSP2, SPPCSP, C3, C3TR, C3SPP, C3Ghost]:
            c1, c2 = ch[f], args[0] #input channel, output channel
            if c2 != no:  # if not output
                c2 = make_divisible(c2 * gw, 8)

            args = [c1, c2, *args[1:]] #create a new args list for the module [inchannel, outchannel, xxx]
            if m in [BottleneckCSP, BottleneckCSP2, SPPCSP, C3, C3TR, C3Ghost]:
                args.insert(2, n)  # number of repeats
                n = 1
        elif m is nn.BatchNorm2d:
            args = [ch[f]]
        elif m is Concat:
<<<<<<< HEAD
            c2 = sum([ch[x] for x in f]) #if Concat, the c2 (outchannel) is the sum of from channels
=======
            c2 = sum(ch[x] for x in f)
>>>>>>> 19c8760c
        elif m is Detect:
            args.append([ch[x] for x in f])
            if isinstance(args[1], int):  # number of anchors
                args[1] = [list(range(args[1] * 2))] * len(f)
        elif m is Contract:
            c2 = ch[f] * args[0] ** 2
        elif m is Expand:
            c2 = ch[f] // args[0] ** 2
        else:
            c2 = ch[f]

<<<<<<< HEAD
        #Create the module
        m_ = nn.Sequential(*[m(*args) for _ in range(n)]) if n > 1 else m(*args)  # module
=======
        m_ = nn.Sequential(*(m(*args) for _ in range(n))) if n > 1 else m(*args)  # module
>>>>>>> 19c8760c
        t = str(m)[8:-2].replace('__main__.', '')  # module type
        np = sum(x.numel() for x in m_.parameters())  # number params
        m_.i, m_.f, m_.type, m_.np = i, f, t, np  # attach index, 'from' index, type, number params
        LOGGER.info(f'{i:>3}{str(f):>18}{n_:>3}{np:10.0f}  {t:<40}{str(args):<30}')  # print
        save.extend(x % i for x in ([f] if isinstance(f, int) else f) if x != -1)  # append to savelist
        layers.append(m_)
        if i == 0:
            ch = []
        ch.append(c2)
    
    #output a layer list and save list (for branches)
    return nn.Sequential(*layers), sorted(save)


if __name__ == '__main__':
    parser = argparse.ArgumentParser()
    parser.add_argument('--cfg', type=str, default='yolov5s.yaml', help='model.yaml')
    parser.add_argument('--device', default='', help='cuda device, i.e. 0 or 0,1,2,3 or cpu')
    parser.add_argument('--profile', action='store_true', help='profile model speed')
    opt = parser.parse_args()
    opt.cfg = check_yaml(opt.cfg)  # check YAML
    print_args(FILE.stem, opt)
    device = select_device(opt.device)

    # Create model
    model = Model(opt.cfg).to(device)
    model.train()

    # Profile
    if opt.profile:
        img = torch.rand(8 if torch.cuda.is_available() else 1, 3, 640, 640).to(device)
        y = model(img, profile=True)

    # Tensorboard (not working https://github.com/ultralytics/yolov5/issues/2898)
    # from torch.utils.tensorboard import SummaryWriter
    # tb_writer = SummaryWriter('.')
    # LOGGER.info("Run 'tensorboard --logdir=models' to view tensorboard at http://localhost:6006/")
    # tb_writer.add_graph(torch.jit.trace(model, img, strict=False), [])  # add model graph<|MERGE_RESOLUTION|>--- conflicted
+++ resolved
@@ -280,11 +280,7 @@
         elif m is nn.BatchNorm2d:
             args = [ch[f]]
         elif m is Concat:
-<<<<<<< HEAD
-            c2 = sum([ch[x] for x in f]) #if Concat, the c2 (outchannel) is the sum of from channels
-=======
             c2 = sum(ch[x] for x in f)
->>>>>>> 19c8760c
         elif m is Detect:
             args.append([ch[x] for x in f])
             if isinstance(args[1], int):  # number of anchors
@@ -296,12 +292,7 @@
         else:
             c2 = ch[f]
 
-<<<<<<< HEAD
-        #Create the module
-        m_ = nn.Sequential(*[m(*args) for _ in range(n)]) if n > 1 else m(*args)  # module
-=======
         m_ = nn.Sequential(*(m(*args) for _ in range(n))) if n > 1 else m(*args)  # module
->>>>>>> 19c8760c
         t = str(m)[8:-2].replace('__main__.', '')  # module type
         np = sum(x.numel() for x in m_.parameters())  # number params
         m_.i, m_.f, m_.type, m_.np = i, f, t, np  # attach index, 'from' index, type, number params
